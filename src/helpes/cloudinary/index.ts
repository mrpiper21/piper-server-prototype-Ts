// Require the cloudinary library
import { v2 as cloudinary } from 'cloudinary'
<<<<<<< HEAD
import dotenv from "dotenv";
=======
import dotenv from 'dotenv';
>>>>>>> b8a29bd3
dotenv.config();

const cloudName = process.env.CLOUDINARY_NAME;
const apiKey = process.env.CLOUDINARY_API_KEY;
const apiSecret = process.env.CLOUDINARY_API_SECRET;

if (!cloudName || !apiKey || !apiSecret) {
  throw new Error('Missing Cloudinary environment variables');
}

// Return "https" URLs by setting secure: true
cloudinary.config({
  secure: true,
  cloud_name: cloudName,
  api_key: apiKey,
  api_secret: apiSecret,
});

// Log the configuration
// console.log(cloudinary.config(), 'Cloudinary configuration set');<|MERGE_RESOLUTION|>--- conflicted
+++ resolved
@@ -1,10 +1,8 @@
 // Require the cloudinary library
 import { v2 as cloudinary } from 'cloudinary'
-<<<<<<< HEAD
+import dotenv from 'dotenv';
+dotenv.config();
 import dotenv from "dotenv";
-=======
-import dotenv from 'dotenv';
->>>>>>> b8a29bd3
 dotenv.config();
 
 const cloudName = process.env.CLOUDINARY_NAME;
