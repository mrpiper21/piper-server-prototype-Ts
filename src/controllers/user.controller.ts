--- conflicted
+++ resolved
@@ -107,17 +107,7 @@
         return;
       }
 
-<<<<<<< HEAD
-      const {
-				email,
-				password,
-				name,
-				role = UserRole.CLERK,
-				permissions,
-			} = req.body;
-=======
       const { email, password, name, role = UserRole.CLERK, permissions } = req.body;
->>>>>>> b8a29bd3
 
       // Check if user already exists
       const existingUser = await User.findOne({ email });
